--- conflicted
+++ resolved
@@ -11,7 +11,8 @@
         "numpy",
         "f90nml",
         "astropy",
-        "xarray"
+        "xarray",
+        "pyyaml"
     ]
 
 setup(
@@ -27,18 +28,7 @@
     description='postprocessing stuff',
     long_description=long_description,
     long_description_content_type="text/markdown",
-<<<<<<< HEAD
     install_requires=INSTALL_REQUIRES,
     setup_requires=SETUP_REQUIRES,
     tests_require=TESTS_REQUIRE,
-=======
-    install_requires=[
-        "scipy>=1.7.0",
-        "numpy",
-        "f90nml",
-        "astropy",
-        "xarray",
-        "pyyaml"
-    ]
->>>>>>> 3acde51c
 )